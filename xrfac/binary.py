from collections import OrderedDict
import tempfile
import struct
import pathlib
import numpy as np
import xarray as xr
from . import utils


ONE_FILE_ENTRIES = 1000
MAX_SYMMETRIES = 256


def _F_header(file):
    """ Read common header from file """
    header = OrderedDict()
    header['TSess'] = struct.unpack('l', file.read(8))[0]
    major_ver = struct.unpack('i', file.read(4))[0]
    minor_ver = struct.unpack('i', file.read(4))[0]
    micro_ver = struct.unpack('i', file.read(4))[0]
    header['FAC'] = '{}.{}.{}'.format(major_ver, minor_ver, micro_ver)
    header['Type'] = struct.unpack('i', file.read(4))[0]

    header['Z'] = struct.unpack('f', file.read(4))[0]
    header['atom'] = file.read(2).decode('utf-8')
    file.read(1)
    header['Endian'] = 'True' if bool(file.read(1)) else 'False'
    header['NBlocks'] = struct.unpack('i', file.read(4))[0]
    return header, file


def load(filename, in_memory=True, **kwargs):
    """ read fac output file, detect filetype automatically and return as
    a xarray object.

    Parameters
    ----------
    filename: path to the file
    in_memory: boolean
        If True, load the file into memory. If False, the file is once
        converted to netCDF format and saved to temporal location.
        Then, the lazy load will be performed.
        Note that for in_memory=False, dask needs to be installed.
    
    Other Parameters
    ----------------
    only_pop: 
        If True, returns only population, valid for .sp file

    Returns
    -------
    obj: xr.DataArray
    """
    with open(filename, 'rb') as f:
        header, f = _F_header(f)
        if header['Type'] == 1:
            return _read_en(header, f, in_memory=in_memory)
        if header['Type'] == 2:
            return _read_tr(header, f, in_memory=in_memory)
        if header['Type'] == 5:
            return _read_ai(header, f, in_memory=in_memory)
        if header['Type'] == 7:
            return _read_sp(header, f, in_memory=in_memory, **kwargs)

        raise NotImplementedError(
            'File type {} is not yet implemented.'.format(header['Type']))


def en(filename, in_memory):
    """ read .en file from fac and return as a xarray object.

    Parameters
    ----------
    filename: path to the file

    Returns
    -------
    obj: xr.DataArray
    """
    with open(filename, 'rb') as f:
        header, f = _F_header(f)
        return _read_en(header, f, in_memory)


def tr(filename, in_memory):
    """ read .tr file from fac and return as a xarray object.

    Parameters
    ----------
    filename: path to the file

    Returns
    -------
    obj: xr.DataArray
    """
    with open(filename, 'rb') as f:
        header, f = _F_header(f)
        return _read_tr(header, f, in_memory)


def _read_en(header, file, in_memory):
    lncomplex, lsname, lname = utils.get_lengths(header['FAC'])

    def read_block(file):
        block = OrderedDict()
        position = struct.unpack('l', file.read(8))[0]
        length = struct.unpack('l', file.read(8))[0]
        block['nele'] = struct.unpack('i', file.read(4))[0]
        nlev = struct.unpack('i', file.read(4))[0]

        # convert to array
        block = {key: np.full(nlev, val) for key, val in block.items()}

        block['ilev'] = np.zeros(nlev, dtype=int)
        block['ibase'] = np.zeros(nlev, dtype=int)
        block['energy'] = np.zeros(nlev, dtype=float)
        block['parity'] = np.zeros(nlev, dtype=np.int8)
        block['n'] = np.zeros(nlev, dtype=np.int8)
        block['l'] = np.zeros(nlev, dtype=np.int8)
        block['j'] = np.zeros(nlev, dtype=np.int8)
        block['ncomplex'] = np.chararray(nlev, itemsize=lncomplex,
                                         unicode=True)
        block['sname'] = np.chararray(nlev, itemsize=lsname, unicode=True)
        block['name'] = np.chararray(nlev, itemsize=lname, unicode=True)

        for i in range(nlev):
            p = struct.unpack('h', file.read(2))[0]
            parity = np.sign(p)
            p = p * parity
            n = np.int8(p // 100)
            l = np.int8(p - n * 100)
            parity = 0 if parity > 0 else 1
            block['parity'][i], block['n'][i], block['l'][i] = parity, n, l
            block['j'][i] = struct.unpack('h', file.read(2))[0]
            block['ilev'][i] = struct.unpack('i', file.read(4))[0]
            block['ibase'][i] = struct.unpack('i', file.read(4))[0]
            block['energy'][i] = struct.unpack('d', file.read(8))[0]
            block['ncomplex'][i] = file.read(lncomplex).strip(b'\x00').strip()
            block['sname'][i] = file.read(lsname).strip(b'\x00').strip()
            block['name'][i] = file.read(lname).strip(b'\x00').strip()

        return block

    def to_xarray(block):
        keys = block.keys()
        ds = xr.Dataset(
            {k: ('ilev', block[k]) for k in keys}, attrs=header)
        ds = ds.set_coords(['ilev'])
        ds['energy'] = utils.hartree2eV(ds['energy'])
        return ds

    if in_memory:
        ds = xr.concat(
            [to_xarray(read_block(file)) for i in range(header['NBlocks'])],
            dim='ilev')
    else:
        tempdir = tempfile.TemporaryDirectory()
        files = []
        i = 0
        while i < header['NBlocks']:
            count = 0
            datasets = []
            while count < ONE_FILE_ENTRIES and i < header['NBlocks']:
                ds = to_xarray(read_block(file))
                count += len(ds['ilev'])
                i += 1
                datasets.append(ds)
            outfile = tempdir.name + '{}.nc'.format(count)
            xr.concat(datasets, dim='ilev').to_netcdf(outfile)
            files.append(outfile)

        ds = xr.open_mfdataset(files)
        ds.attrs['_temporary_files'] = files  # for testing

    ionization_eng = ds['energy'].min()
    ds.attrs['idx_ground'] = ds['energy'].argmin().values.item()
    ds.attrs['eng_ground'] = ionization_eng.values.item()
    ds['energy'] -= ionization_eng
    ds['energy'].attrs['unit'] = 'eV'
    return ds


def _read_tr(header, file, in_memory):

    def read_block(file):
        block = OrderedDict()
        position = struct.unpack('l', file.read(8))[0]
        length = struct.unpack('l', file.read(8))[0]
        block['nele'] = struct.unpack('i', file.read(4))[0]
        ntrans = struct.unpack('i', file.read(4))[0]
        block['gauge'] = struct.unpack('i', file.read(4))[0]
        block['mode'] = struct.unpack('i', file.read(4))[0]
        block['multipole'] = struct.unpack('i', file.read(4))[0]
        is_multipole = block['multipole'] != 0
        # convert to array
        block = {key: np.full(ntrans, val) for key, val in block.items()}

        # read the values
        block['lower'] = np.zeros(ntrans, dtype=int)
        block['upper'] = np.zeros(ntrans, dtype=int)
        strength_key = 'M' if is_multipole else 'strength'
        block[strength_key] = np.zeros(ntrans, dtype=np.float32)

        for i in range(ntrans):
            block['lower'][i] = struct.unpack('i', file.read(4))[0]
            block['upper'][i] = struct.unpack('i', file.read(4))[0]
            block[strength_key][i] = struct.unpack('f', file.read(4))[0]
        return block

    def to_xarray(block):
        keys = block.keys()
        ds = xr.Dataset(
            {k: ('itrans', block[k]) for k in keys}, attrs=header)
        ds['lower'].attrs['about'] = 'The lower level index of the transition.'
        ds['upper'].attrs['about'] = 'The upper level index of the transition.'
        if 'strength' in ds:
            ds['strength'].attrs['about'] = 'The weighted oscillator strength gf.'
        if 'M' in ds:
            ds['M'].attrs['about'] = 'The multipole matrix elements M.'
        return ds

    if in_memory:
        return xr.concat(
            [to_xarray(read_block(file)) for i in range(header['NBlocks'])],
            dim='itrans')
    else:
        files = []
        i = 0
        tempdir = tempfile.TemporaryDirectory()
        while i < header['NBlocks']:
            count = 0
            datasets = []
            while count < ONE_FILE_ENTRIES and i < header['NBlocks']:
                ds = to_xarray(read_block(file))
                count += len(ds['itrans'])
                i += 1
                datasets.append(ds)
            outfile = tempdir + '/{}.tr'.format(count)
            xr.concat(datasets, dim='itrans').to_netcdf(outfile)
            files.append(outfile)

        ds = xr.open_mfdataset(files)
        ds.attrs['_temporary_files'] = files  # for testing
        return ds


def _read_ai(header, file, in_memory):

    def read_block(file):
        block = OrderedDict()
        position = struct.unpack('l', file.read(8))[0]
        length = struct.unpack('l', file.read(8))[0]
        block['nele'] = struct.unpack('i', file.read(4))[0]
        ntrans = struct.unpack('i', file.read(4))[0]
        # just emin
        _ = struct.unpack('f', file.read(4))[0]
        negrid = struct.unpack('i', file.read(4))[0]
        # just ignore e_grid
        _ = [struct.unpack('d', file.read(8))[0] for _ in range(negrid)]

        # convert to array
        block = {key: np.full(ntrans, val) for key, val in block.items()}

        # read the values
        block['lower'] = np.zeros(ntrans, dtype=int)
        block['upper'] = np.zeros(ntrans, dtype=int)
        block['rate'] = np.zeros(ntrans, dtype=np.float32)
        for i in range(ntrans):
            block['lower'][i] = struct.unpack('i', file.read(4))[0]
            block['upper'][i] = struct.unpack('i', file.read(4))[0]
            block['rate'][i] = struct.unpack('f', file.read(4))[0]
        return block

    def to_xarray(block):
        keys = block.keys()
        ds = xr.Dataset(
            {k: ('itrans', block[k]) for k in keys}, attrs=header)
        ds['lower'].attrs['about'] = 'The lower (bounded) level index of the transition.'
        ds['upper'].attrs['about'] = 'The upper (free) level index of the transition.'
        ds['rate'] = ds['rate'] * utils.RATE_AU
        ds['rate'].attrs['about'] = 'The autoionization rate.'
        return ds

    if in_memory:
        return xr.concat(
            [to_xarray(read_block(file)) for i in range(header['NBlocks'])],
            dim='itrans')
    else:
        files = []
        i = 0
        tempdir = tempfile.TemporaryDirectory()
        while i < header['NBlocks']:
            count = 0
            datasets = []
            while count < ONE_FILE_ENTRIES and i < header['NBlocks']:
                ds = to_xarray(read_block(file))
                count += len(ds['itrans'])
                i += 1
                datasets.append(ds)
            outfile = tempdir + '{}.nc'.format(count)
            xr.concat(datasets, dim='itrans').to_netcdf(outfile)
            files.append(outfile)

        ds = xr.open_mfdataset(files)
        ds.attrs['_temporary_files'] = files  # for testing
        return ds


def _read_sp(header, file, in_memory, only_pop=False):
    lncomplex, lsname, lname = utils.get_lengths(header['FAC'])

    def read_block(file):
        block = OrderedDict()
        position = struct.unpack('l', file.read(8))[0]
        length = struct.unpack('l', file.read(8))[0]
        block['nele'] = struct.unpack('i', file.read(4))[0]
        ntrans = struct.unpack('i', file.read(4))[0]
        block['iblock'] = struct.unpack('i', file.read(4))[0]
        block['fblock'] = struct.unpack('i', file.read(4))[0]
        block['icomplex'] = file.read(lncomplex).strip(b'\x00').strip()
        block['fcomplex'] = file.read(lncomplex).strip(b'\x00').strip()
        block['TYPE'] = struct.unpack('i', file.read(4))[0]

        # convert to array
        block = {key: np.full(ntrans, val) for key, val in block.items()}

        # read the values
        block['lower'] = np.zeros(ntrans, dtype=int)
        block['upper'] = np.zeros(ntrans, dtype=int)
        block['energy'] = np.zeros(ntrans, dtype=float)
        block['strength'] = np.zeros(ntrans, dtype=float)
        block['rrate'] = np.zeros(ntrans, dtype=float)
        block['trate'] = np.zeros(ntrans, dtype=float)

        for i in range(ntrans):
            block['lower'][i] = struct.unpack('i', file.read(4))[0]
            block['upper'][i] = struct.unpack('i', file.read(4))[0]
            block['energy'][i] = struct.unpack('f', file.read(4))[0]
            block['strength'][i] = struct.unpack('f', file.read(4))[0]
            block['rrate'][i] = struct.unpack('f', file.read(4))[0]
            block['trate'][i] = struct.unpack('f', file.read(4))[0]
        return block

    def to_xarray(block):
        keys = block.keys()
        ds = xr.Dataset(
            {k: ('itrans', block[k]) for k in keys}, attrs=header)
        ds['energy'] = utils.hartree2eV(ds['energy'])
        return ds

    if in_memory:
        blocks = []
        for i in range(header['NBlocks']):
            block = read_block(file)
            if only_pop and (block['TYPE'] != 0).all():
                break
            blocks.append(to_xarray(block))
        return xr.concat(blocks, dim='itrans')
    else:
        files = []
        i = 0
        tempdir = tempfile.TemporaryDirectory()
        while i < header['NBlocks']:
            count = 0
            datasets = []
            while count < ONE_FILE_ENTRIES and i < header['NBlocks']:
                block = read_block(file)
                if only_pop and (block['TYPE'] != 0).all():
                    break
                ds = to_xarray(block)
                count += len(ds['itrans'])
                i += 1
                datasets.append(ds)
            outfile = tempdir + '/{}.sp'.format(count)
            xr.concat(datasets, dim='itrans').to_netcdf(outfile)
            files.append(outfile)

<<<<<<< HEAD
        ds = xr.open_mfdataset(files)
        ds.attrs['_temporary_files'] = files  # for testing
=======
        filenames = [f.name for f in files]
        ds = xr.open_mfdataset(filenames, combine='nested', concat_dim='itrans')
        ds.attrs['_temporary_files'] = filenames  # for testing
>>>>>>> ebf73f5c
        return ds


def oscillator_strength(tr, en):
    """ Add oscillator strength for transition data, based on the equation
    (2.2)
    """
    if 'strength' in tr:
        return tr
    # energy difference
    en = en['energy']
    w = utils.eV2hartree(en.isel(ilev=tr['upper']) - en.isel(ilev=tr['lower']))
    L = np.abs(tr['multipole'])
    strength = 1 / (2.0*L+1) * w * (utils.ALPHA * w)**(2*L-2) * tr['M']**2
    tr['strength'] = strength.astype(np.float32)
    tr['strength'].attrs['about'] = 'The weighted oscillator strength gf.'
    del tr['M']
    return tr


def load_ham(filename, return_basis=False, in_memory=True):
    """ read fac hamiltonian file and return as
    a xarray object.

    Parameters
    ----------
    filename: path to the hamiltonian file
    return_basis: Also returns basis
    in_memory: boolean
        If True, load the file into memory. If False, the file is once
        converted to netCDF format and saved to temporal location.
        Then, the lazy load will be performed.
        Note that for in_memory=False, dask needs to be installed.

    Returns
    -------
    obj: xr.DataArray

    if return_basis is True:
        also returns xr.DataArray
    """
    header = OrderedDict()
    hamiltonian = []
    with open(filename, 'rb') as f:
        header['ng0'] = struct.unpack('i', f.read(4))[0]
        header['ng'] = struct.unpack('i', f.read(4))[0]
        header['kg'] = [struct.unpack('i', f.read(4))[0]
                        for i in range(header['ng'])]
        header['ngp'] = struct.unpack('i', f.read(4))[0]
        header['kgp'] = [struct.unpack('i', f.read(4))[0]
                         for i in range(header['ngp'])]

        return _load_ham(f, header, return_basis, in_memory)


def _load_ham(f, header, return_basis, in_memory):
    """ load hamiltonian and return xarray object """

    def load_sym(sym_index):
        h = OrderedDict()
        s = struct.unpack('i', f.read(4))[0]
        dim = struct.unpack('i', f.read(4))[0]
        if dim <= 0:
            return None

        orig_dim = struct.unpack('i', f.read(4))[0]
        n_basis = struct.unpack('i', f.read(4))[0]
        basis = [struct.unpack('i', f.read(4))[0] for i in range(n_basis)]
        # number of elements
        n = struct.unpack('i', f.read(4))[0]
        h['i'] = np.zeros(n, int)
        h['j'] = np.zeros(n, int)
        h['value'] = np.zeros(n, float)
        h['sym_index'] = sym_index * np.ones(n, int)
        for i in range(n):
            h['i'][i] = struct.unpack('i', f.read(4))[0]
            h['j'][i] = struct.unpack('i', f.read(4))[0]
            h['value'][i] = struct.unpack('d', f.read(8))[0]
        return h, basis

    def to_xarray(block):
        h, basis = block
        keys = h.keys()
        ds = xr.DataArray(
            h['value'], dims=['entry'], coords={
                k: ('entry', h[k]) for k in keys if k != 'value'},
                attrs=header, name='value')
        basis = xr.DataArray(
            basis, dims=['i'],
            coords={'sym': h['sym_index'][0], 'i': np.arange(len(basis))},
            attrs=header, name='basis')
        return ds, basis

    if in_memory:
        syms = []
        basis = []
        for i in range(MAX_SYMMETRIES):
            sym = load_sym(i)
            if sym is not None:
                h, b = to_xarray(sym)
                syms.append(h)
                basis.append(b)
        if return_basis:
            return xr.concat(syms, dim='entry'), xr.concat(basis, dim='i')
        return xr.concat(syms, dim='entry')
    else:
        files = []
        basis_files = []
        i = 0
        tempdir = tempfile.TemporaryDirectory()
        while i < MAX_SYMMETRIES:
            count = 0
            datasets = []
            basis_sets = []
            while count < ONE_FILE_ENTRIES and i < MAX_SYMMETRIES:
                sym = load_sym(i)
                if sym is not None:
                    ham, basis = to_xarray(sym)
                    datasets.append(ham)
                    basis_sets.append(basis)
                    count += len(ham['entry'])
                i += 1
            outfile = tempdir.name + '{}.ham'.format(count)
            xr.concat(datasets, dim='entry').to_netcdf(outfile)
            files.append(outfile)
            if return_basis:
                outfile = tempdir.name + '{}.basis'.format(count)
                xr.concat(basis_sets, dim='i').to_netcdf(outfile)
                basis_files.append(outfile)

<<<<<<< HEAD
        ds = xr.open_mfdataset(files)['value']
        ds.attrs['_temporary_files'] = files  # for testing
        if return_basis:
            basis = xr.open_mfdataset(basis_files)['basis']
            basis.attrs['_temporary_files'] = basis_files  # for testing
=======
        filenames = [f.name for f in files]
        ds = xr.open_mfdataset(filenames, combine='nested', concat_dim='entry')['value']
        ds.attrs['_temporary_files'] = filenames  # for testing
        if return_basis:
            filenames = [f.name for f in basis_files]
            basis = xr.open_mfdataset(filenames, combine='nested', concat_dim='i')['basis']
            basis.attrs['_temporary_files'] = filenames  # for testing
>>>>>>> ebf73f5c
            return ds, basis

        return ds

def load_basis(filename, return_mixcoef=False, fac_version='1.1.5'):
    """
    read fac basis table file and return as an xarray object.

    Parameters
    ----------
    filename: path to the hamiltonian file
    return_mixcoef: boolean
        if True, also returns mixcoef as xr.Dataset

    Returns
    -------
    obj: xr.Dataset
    """
    # since the file itself is ascii, just call ascii.load_basis
    from . import ascii
    return ascii.load_basis(filename, return_mixcoef, fac_version)<|MERGE_RESOLUTION|>--- conflicted
+++ resolved
@@ -375,14 +375,8 @@
             xr.concat(datasets, dim='itrans').to_netcdf(outfile)
             files.append(outfile)
 
-<<<<<<< HEAD
-        ds = xr.open_mfdataset(files)
+        ds = xr.open_mfdataset(files, combine='nested', concat_dim='itrans')
         ds.attrs['_temporary_files'] = files  # for testing
-=======
-        filenames = [f.name for f in files]
-        ds = xr.open_mfdataset(filenames, combine='nested', concat_dim='itrans')
-        ds.attrs['_temporary_files'] = filenames  # for testing
->>>>>>> ebf73f5c
         return ds
 
 
@@ -513,21 +507,11 @@
                 xr.concat(basis_sets, dim='i').to_netcdf(outfile)
                 basis_files.append(outfile)
 
-<<<<<<< HEAD
-        ds = xr.open_mfdataset(files)['value']
+        ds = xr.open_mfdataset(files, combine='nested', concat_dim='entry')['value']
         ds.attrs['_temporary_files'] = files  # for testing
         if return_basis:
-            basis = xr.open_mfdataset(basis_files)['basis']
+            basis = xr.open_mfdataset(basis_files, combine='nested', concat_dim='i')['basis']
             basis.attrs['_temporary_files'] = basis_files  # for testing
-=======
-        filenames = [f.name for f in files]
-        ds = xr.open_mfdataset(filenames, combine='nested', concat_dim='entry')['value']
-        ds.attrs['_temporary_files'] = filenames  # for testing
-        if return_basis:
-            filenames = [f.name for f in basis_files]
-            basis = xr.open_mfdataset(filenames, combine='nested', concat_dim='i')['basis']
-            basis.attrs['_temporary_files'] = filenames  # for testing
->>>>>>> ebf73f5c
             return ds, basis
 
         return ds
