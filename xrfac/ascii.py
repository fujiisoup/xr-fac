--- conflicted
+++ resolved
@@ -347,11 +347,7 @@
         if line[0] == '#':
             self.n_basis = int(line[19:26])
             self.blocks.append(OrderedDict())
-<<<<<<< HEAD
-            for k in ['ilev', 'sym_index', 'p', 'j', 'k', 'ibasis', 'kgroup', 'kcfg', 'kstate', 'mixing']:
-=======
             for k in ['ilev', 'sym_index', 'p', 'j', 'k', 'si', 'kgroup', 'kcfg', 'kstate', 'mixing']:
->>>>>>> 7855ca14
                 self.blocks[-1][k] = []
             return
         if line == '\n':
@@ -361,11 +357,7 @@
         self.blocks[-1]['p'].append(int(line[13:15]))
         self.blocks[-1]['j'].append(int(line[16:18]))
         self.blocks[-1]['k'].append(int(line[19:26]))
-<<<<<<< HEAD
-        self.blocks[-1]['ibasis'].append(int(line[27:32]))
-=======
         self.blocks[-1]['si'].append(int(line[27:32]))
->>>>>>> 7855ca14
         self.blocks[-1]['kgroup'].append(int(line[33:36]))
         self.blocks[-1]['kcfg'].append(int(line[37:42]))
         self.blocks[-1]['kstate'].append(int(line[43:48]))
